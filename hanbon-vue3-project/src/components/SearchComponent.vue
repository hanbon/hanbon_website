<template>
    <div class="search-wrapper">
        <div class="content-container" :class="{ 'has-results': hasResults }">
            <!-- 搜索输入区域 -->
            <div class="search-input-container" :class="{ 'sticky': hasResults }">
                <img :src="logoSrc" alt="Logo" class="logo">
                <!-- <h1>汉邦美食搜索</h1> -->
                <div class="input-group">
                    <div class="search-input-wrapper">
                        <input 
                            type="text" 
                            v-model="searchText"
                            placeholder="输入食物名称..."
                            @keyup.enter="debouncedSearch"
                            @input="handleInput"
                            :aria-invalid="!!inputError"
                            :aria-describedby="inputError ? 'error-message' : undefined"
                        >
                        <div class="input-buttons">
                            <button class="icon-btn image-upload-btn" @click="triggerImageUpload">
                                <ion-icon name="camera-outline"></ion-icon>
                                <input 
                                    type="file" 
                                    ref="imageInput" 
                                    accept="image/*" 
                                    style="display: none" 
                                    @change="handleImageUpload"
                                >
                            </button>
                            <button class="search-btn" @click="debouncedSearch">
                                <ion-icon name="search-outline"></ion-icon>
                            </button>
                        </div>
                        <!-- 添加建议列表 -->
                        <div class="suggestions-list" v-if="suggestions.length && showSuggestions">
                            <div 
                                v-for="suggestion in suggestions" 
                                :key="suggestion"
                                class="suggestion-item"
                                @click="selectSuggestion(suggestion)"
                            >
                                {{ suggestion }}
                            </div>
                        </div>
                    </div>
                    <!-- <div class="button-row">
                        <button @click="debouncedSearch">搜索</button>
                    </div> -->
                </div>
                
                <!-- 错误提示 -->
                <div v-if="inputError" id="error-message" class="error-message">
                    {{ inputError }}
                </div>

                <!-- 今日推荐 -->
                <div class="daily-recommendations" v-if="!hasResults">
                    <h3>今日推荐 <span class="subtitle">基于天气：{{ weather.city }} {{ weather.temperature }}°C {{ weather.weather_icon }} {{ weather.weather }}</span></h3>
                    <div class="recommendation-cards">
                        <div v-for="item in dailyRecommendations" 
                             :key="item.name" 
                             class="recommendation-card"
                             @click="selectFood(item.name)">
                            <img :src="item.image" :alt="item.name">
                            <div class="card-content">
                                <h4>{{item.name}}</h4>
                                <p>{{item.description}}</p>
                            </div>
                        </div>
                    </div>
                </div>

                <!-- 搜索历史 -->
                <div class="search-history" v-if="!hasResults && searchHistory.length">
                    <h3>最近搜索</h3>
                    <div class="history-tags">
                        <span v-for="item in searchHistory" 
                              :key="item" 
                              @click="selectHistoryItem(item)"
                              class="history-tag"
                              tabindex="0"
                              role="button"
                              @keyup.enter="selectHistoryItem(item)">
                            {{ item }}
                        </span>
                    </div>
                </div>
                
                <!-- 添加菜谱来源切换按钮 -->
                <div class="recipe-source-toggle">
                    <button 
                        :class="{ active: recipeSource === 'juhe' }"
                        @click="recipeSource = 'juhe'"
                    >
                        聚合数据
                    </button>
                    <button 
                        :class="{ active: recipeSource === 'qwen' }"
                        @click="recipeSource = 'qwen'"
                    >
                        AI生成
                    </button>
                </div>
                
                <!-- 常用食物快捷选择区域 -->
                <div class="quick-food-tags">
                    <div 
                        v-for="food in commonFoods" 
                        :key="food.name"
                        class="food-tag"
                        @click="selectFood(food.name)"
                    >
                        <ion-icon :name="food.icon"></ion-icon>
                        {{ food.name }}
                    </div>
                </div>
            </div>

            <!-- 搜索结果区域 -->
            <div v-if="hasResults" class="results-container">
                <div class="results-content">
                    <div class="recipe-container">
                        <!-- 卡路里面板 -->
                        <div class="calorie-panel" :class="{ 'loading': isLoading }">
                            <h3>卡路里信息</h3>
                            <div v-if="isLoading" class="skeleton-loading">
                                <div class="skeleton" style="height: 24px; width: 80%;"></div>
                            </div>
                            <div v-else class="calorie-info" v-html="calorieInfo || '加载中...'"></div>
                        </div>

                        <!-- 食谱内容 -->
                        <div class="recipe-content">
                            <h2 class="recipe-title">{{ searchText }}的详细食谱</h2>
                            <div v-if="isLoading" class="skeleton-loading">
                                <div v-for="i in 5" :key="i" class="skeleton" :style="{
                                    height: '20px',
                                    width: `${Math.random() * 40 + 60}%`,
                                    marginBottom: '10px'
                                }"></div>
                            </div>
                            <div v-else class="recipe-details markdown-body" v-html="recipeDetails"></div>
                        </div>

                        <!-- 配图面板 -->
                        <div class="recipe-image-panel">
                            <h3>美食图片</h3>
                            <div class="recipe-images" :class="{ 'loading': isLoading }">
                                <div v-if="isLoading" class="skeleton" style="height: 300px;"></div>
                                <img 
                                    v-else-if="foodImage" 
                                    :src="foodImage" 
                                    alt="食物图片"
                                    @load="onImageLoad"
                                    :class="{ 'loaded': imageLoaded }"
                                >
                            </div>
                        </div>
                    </div>
                </div>
            </div>

            <!-- 添加定时器组件 -->
            <div v-if="hasResults" class="timer-container">
                <div class="timer" v-if="showTimer">
                    <div class="timer-display">{{formatTime(timerSeconds)}}</div>
                    <div class="timer-controls">
                        <button @click="startTimer" v-if="!timerRunning">开始</button>
                        <button @click="pauseTimer" v-else>暂停</button>
                        <button @click="resetTimer">重置</button>
                    </div>
                </div>
                <button class="timer-toggle" @click="toggleTimer">
                    <ion-icon :name="showTimer ? 'timer-outline' : 'timer'"></ion-icon>
                </button>
            </div>

            <!-- 返回顶部按钮 -->
            <div v-show="showBackToTop" class="back-to-top" @click="scrollToTop" role="button" tabindex="0">
                <ion-icon name="arrow-up-outline"></ion-icon>
            </div>
        </div>
    </div>
</template>

<script>
import { marked } from 'marked';
import { debounce } from 'lodash-es';

/**
 * @description 搜索组件，用于食物搜索和食谱展示
 */
export default {
    name: 'SearchComponent',
    data() {
        return {
            logoSrc: require('@/assets/hanbon_logo.png'),
            searchText: '',
            hasResults: false,
            recipeSource: 'juhe',
            calorieInfo: '',
            recipeDetails: '',
            foodImage: '',
            isLoading: false,
            allFoods: [
                // 主食类
                { name: '米饭', icon: 'restaurant-outline' },
                { name: '馒头', icon: 'restaurant-outline' },
                { name: '面条', icon: 'restaurant-outline' },
                { name: '饺子', icon: 'restaurant-outline' },
                { name: '包子', icon: 'restaurant-outline' },
                { name: '粥', icon: 'restaurant-outline' },
                { name: '炒饭', icon: 'restaurant-outline' },
                { name: '炒面', icon: 'restaurant-outline' },
                { name: '拉面', icon: 'restaurant-outline' },
                { name: '烩面', icon: 'restaurant-outline' },

                // 肉类菜品
                { name: '红烧肉', icon: 'restaurant-outline' },
                { name: '糖醋排骨', icon: 'restaurant-outline' },
                { name: '宫保鸡丁', icon: 'restaurant-outline' },
                { name: '回锅肉', icon: 'restaurant-outline' },
                { name: '东坡肉', icon: 'restaurant-outline' },
                { name: '辣子鸡', icon: 'restaurant-outline' },
                { name: '酱爆鸭丁', icon: 'restaurant-outline' },
                { name: '红烧排骨', icon: 'restaurant-outline' },
                { name: '可乐鸡翅', icon: 'restaurant-outline' },
                { name: '烤鸭', icon: 'restaurant-outline' },
                { name: '酸菜鱼', icon: 'fish-outline' },
                { name: '水煮鱼', icon: 'fish-outline' },
                { name: '清蒸鲈鱼', icon: 'fish-outline' },
                { name: '红烧带鱼', icon: 'fish-outline' },
                { name: '麻辣香锅', icon: 'restaurant-outline' },
                { name: '烤肉', icon: 'restaurant-outline' },
                { name: '羊肉串', icon: 'restaurant-outline' },
                { name: '酱牛肉', icon: 'restaurant-outline' },
                { name: '卤鸭', icon: 'restaurant-outline' },
                { name: '烧鸡', icon: 'restaurant-outline' },

                // 素菜
                { name: '青椒炒蛋', icon: 'egg-outline' },
                { name: '番茄炒蛋', icon: 'egg-outline' },
                { name: '麻婆豆腐', icon: 'leaf-outline' },
                { name: '地三鲜', icon: 'leaf-outline' },
                { name: '炒青菜', icon: 'leaf-outline' },
                { name: '蒜蓉菠菜', icon: 'leaf-outline' },
                { name: '干煸四季豆', icon: 'leaf-outline' },
                { name: '炒空心菜', icon: 'leaf-outline' },
                { name: '炒韭菜', icon: 'leaf-outline' },
                { name: '炒白菜', icon: 'leaf-outline' },

                // 汤类
                { name: '番茄蛋汤', icon: 'restaurant-outline' },
                { name: '紫菜蛋汤', icon: 'restaurant-outline' },
                { name: '西红柿牛腩汤', icon: 'restaurant-outline' },
                { name: '排骨汤', icon: 'restaurant-outline' },
                { name: '鸡汤', icon: 'restaurant-outline' },
                { name: '羊肉汤', icon: 'restaurant-outline' },
                { name: '海鲜汤', icon: 'restaurant-outline' },
                { name: '冬瓜排骨汤', icon: 'restaurant-outline' },
                { name: '萝卜牛腩汤', icon: 'restaurant-outline' },
                { name: '玉米排骨汤', icon: 'restaurant-outline' },

                // 小吃
                { name: '春卷', icon: 'restaurant-outline' },
                { name: '锅贴', icon: 'restaurant-outline' },
                { name: '煎饺', icon: 'restaurant-outline' },
                { name: '炸鸡', icon: 'restaurant-outline' },
                { name: '薯条', icon: 'restaurant-outline' },
                { name: '炸串', icon: 'restaurant-outline' },
                { name: '炸酱面', icon: 'restaurant-outline' },
                { name: '肉夹馍', icon: 'restaurant-outline' },
                { name: '煎包', icon: 'restaurant-outline' },
                { name: '生煎', icon: 'restaurant-outline' },

                // 川菜
                { name: '麻婆豆腐', icon: 'restaurant-outline' },
                { name: '回锅肉', icon: 'restaurant-outline' },
                { name: '鱼香肉丝', icon: 'restaurant-outline' },
                { name: '宫保鸡丁', icon: 'restaurant-outline' },
                { name: '水煮牛肉', icon: 'restaurant-outline' },
                { name: '夫妻肺片', icon: 'restaurant-outline' },
                { name: '辣子鸡', icon: 'restaurant-outline' },
                { name: '毛血旺', icon: 'restaurant-outline' },
                { name: '麻辣兔头', icon: 'restaurant-outline' },
                { name: '干煸四季豆', icon: 'restaurant-outline' },

                // 粤菜
                { name: '白切鸡', icon: 'restaurant-outline' },
                { name: '烧鹅', icon: 'restaurant-outline' },
                { name: '叉烧', icon: 'restaurant-outline' },
                { name: '虾饺', icon: 'restaurant-outline' },
                { name: '蒸排骨', icon: 'restaurant-outline' },
                { name: '蚝油生菜', icon: 'restaurant-outline' },
                { name: '清蒸鱼', icon: 'fish-outline' },
                { name: '咕噜肉', icon: 'restaurant-outline' },
                { name: '豉汁蒸排骨', icon: 'restaurant-outline' },
                { name: '白灼虾', icon: 'restaurant-outline' }

                // ... 更多食物
            ],
            commonFoods: [], // 用于存储随机选择的食物
            imageLoaded: false,
            searchHistory: [],
            inputError: '',
            showBackToTop: false,
            isRecording: false,
            weather: {
                city: '长沙',
                temperature: 25,
                weather: '晴朗',
                weather_icon: '☀️'
            },
            dailyRecommendations: [],
            showTimer: false,
            timerSeconds: 0,
            timerRunning: false,
            timerInterval: null,
            suggestions: [],
            showSuggestions: false,
        }
    },
    created() {
        // 添加防抖处理
        this.debouncedSearch = debounce(this.performSearch, 300);
        // 从localStorage加载搜索历史
        this.loadSearchHistory();
        // 随机选择20个食物
        this.updateRandomFoods();
        // 获取天气推荐
        this.fetchWeatherRecommendations();
    },
    mounted() {
        window.addEventListener('scroll', this.handleScroll);
        document.addEventListener('click', (e) => {
            if (!e.target.closest('.search-input-wrapper')) {
                this.showSuggestions = false;
            }
        });
    },
    beforeUnmount() {
        window.removeEventListener('scroll', this.handleScroll);
        document.removeEventListener('click', this.handleClickOutside);
    },
    methods: {
        /**
         * @description 加载搜索历史
         */
        loadSearchHistory() {
            const history = localStorage.getItem('searchHistory');
            if (history) {
                this.searchHistory = JSON.parse(history);
            }
        },

        /**
         * @description 保存搜索历史
         * @param {string} searchTerm - 搜索词
         */
        saveToHistory(searchTerm) {
            if (!this.searchHistory.includes(searchTerm)) {
                this.searchHistory.unshift(searchTerm);
                if (this.searchHistory.length > 10) {
                    this.searchHistory.pop();
                }
                localStorage.setItem('searchHistory', JSON.stringify(this.searchHistory));
            }
        },

        /**
         * @description 处理流式响应数据
         * @param {Response} response - 响应对象
         * @param {Function} onData - 数据处理回调
         */
        async processStreamResponse(response, onData) {
            const reader = response.body.getReader();
            const decoder = new TextDecoder();
            let buffer = '';
            let isReading = true;
            
            try {
                while (isReading) {
                    const {value, done} = await reader.read();
                    if (done) {
                        isReading = false;
                        break;
                    }
                    
                    buffer += decoder.decode(value, {stream: true});
                    const lines = buffer.split('\n');
                    buffer = lines.pop() || '';
                    
                    for (const line of lines) {
                        const cleanLine = line.replace(/^data:\s*/, '').trim();
                        if (cleanLine && !cleanLine.startsWith('Error:')) {
                            onData(cleanLine);
                        }
                    }
                }
                
                if (buffer) {
                    const cleanBuffer = buffer.replace(/^data:\s*/, '').trim();
                    if (cleanBuffer && !cleanBuffer.startsWith('Error:')) {
                        onData(cleanBuffer);
                    }
                }
            } catch (error) {
                console.error('Error processing stream:', error);
                throw error;
            } finally {
                reader.releaseLock();
            }
        },

        /**
         * @description 执行搜索操作
         */
        async performSearch() {
            if (!this.searchText.trim()) {
                this.inputError = '请输入搜索内容';
                return;
            }

            this.inputError = '';
            this.isLoading = true;
            this.hasResults = true;
            this.imageLoaded = false;
            this.foodImage = '';

            try {
                // 保存到搜索历史
                this.saveToHistory(this.searchText);

                // 并行请求处理
                const [calorieResponse, recipeResponse] = await Promise.all([
                    this.fetchCalorieInfo(),
                    this.fetchRecipeInfo()
                ]);

                // 单独处理图片请求
                await this.fetchFoodImage();

                if (calorieResponse.ok) {
                    const data = await calorieResponse.json();
                    this.calorieInfo = data.content;
                }

                if (recipeResponse.ok) {
                    this.recipeDetails = '';
                    let markdownContent = '';
                    await this.processStreamResponse(recipeResponse, 
                        content => {
                            if (content) {
                                markdownContent += content + '\n';
                                this.recipeDetails = marked(markdownContent);
                            }
                        }
                    );
                }

            } catch (error) {
                console.error('搜索出错:', error);
                if (error.response) {
                    this.showError(`请求失败: ${error.response.data.message || '未知错误'}`);
                } else if (error.request) {
                    this.showError('网络请求失败，请检查网络连接');
                } else {
                    this.showError('发生未知错误，请稍后重试');
                }
            } finally {
                this.isLoading = false;
            }
        },

        /**
         * @description 显示错误信息
         * @param {string} message - 错误信息
         */
        showError(message) {
            // 这里可以使用你的UI框架的提示组件，比如Element UI的Message组件
            // 如果没有UI框架，可以简单设置error状态
            this.inputError = message;
        },

        /**
         * @description 选择快捷食物标签
         * @param {string} food - 食物名称
         */
        selectFood(food) {
            this.searchText = food;
            this.performSearch();
            // 选择食物后更新随机列表
            this.updateRandomFoods();
        },

        async getRecipeRecommendation(food) {
            try {
                const response = await fetch(`${process.env.VUE_APP_API_BASE_URL}/get_recipe?food=${encodeURIComponent(food)}`);
                if (!response.ok) {
                    throw new Error(`HTTP error! status: ${response.status}`);
                }
                
                // 返回 response 对象而不是文本
                return response;
            } catch (error) {
                console.error('Recipe request failed:', error);
                return null;
            }
        },

        async displayRecipe(food, resultsDiv) {
            let response;
            if (this.recipeSource === 'qwen') {
                response = await fetch(`${process.env.VUE_APP_API_BASE_URL}/get_qwen_recipe?food=${encodeURIComponent(food)}`);
            } else {
                response = await this.getRecipeRecommendation(food);
            }

            if (response) {
                // 获取食谱详细内容区域
                const recipeDetails = resultsDiv.querySelector('.recipe-details');

                try {
                    const reader = response.body.getReader();
                    const decoder = new TextDecoder();
                    let buffer = '';

                    const processStream = async () => {
                        const { value, done } = await reader.read();
                        if (done) return;

                        buffer += decoder.decode(value, { stream: true });
                        const lines = buffer.split('\n');
                        
                        buffer = lines.pop() || '';
                        
                        for (const line of lines) {
                            const cleanLine = line.replace(/data:\s*/g, '').trim();
                            if (cleanLine) {
                                await this.simulateStreamOutput(cleanLine, recipeDetails);
                            }
                        }

                        await processStream();
                    };

                    await processStream();
                    
                    if (buffer) {
                        const cleanBuffer = buffer.replace(/data:\s*/g, '').trim();
                        if (cleanBuffer) {
                            await this.simulateStreamOutput(cleanBuffer, recipeDetails);
                        }
                    }
                } catch (error) {
                    console.error('Error reading stream:', error);
                    recipeDetails.textContent = '获取食谱信息失败，请稍后重试...';
                }
            }
        },

        async processStreams(items, resultsDiv) {
            // 创建所有流的容器元素
            const streamElements = items.map(() => {
                const p = document.createElement('p');
                resultsDiv.appendChild(p);
                return p;
            });

            // 创建流处理任务
            const streamTasks = items.map((item, index) => {
                return async () => {
                    await this.simulateStreamOutput(item, streamElements[index]);
                };
            });

            // 使用队列处理流
            this.streamQueue = [...streamTasks];
            await this.processStreamQueue();
        },

        async processStreamQueue() {
            while (this.streamQueue.length > 0 && this.activeStreams < this.maxConcurrent) {
                const task = this.streamQueue.shift();
                this.activeStreams++;
                
                task().finally(() => {
                    this.activeStreams--;
                    this.processStreamQueue();
                });
            }
        },

        async simulateStreamOutput(text, element) {
            const delay = ms => new Promise(resolve => setTimeout(resolve, ms));
            let currentText = '';
            
            // Create a span for the cursor
            const cursor = document.createElement('span');
            cursor.className = 'cursor';
            cursor.textContent = '▋';

            // 创建新的段落元素
            const p = document.createElement('p');
            element.appendChild(p);
            p.appendChild(cursor);

            // 检查内容类型并设置相应的样式
            if (text.startsWith('**') && text.includes('**\n')) {
                // 这是一个标题
                const titleParts = text.split('\n');
                const title = titleParts[0].replace(/\*\*/g, '');
                const content = titleParts.slice(1).join('\n');

                // 创建标题元素
                const strong = document.createElement('strong');
                element.insertBefore(strong, p);
                
                // 输出标题
                for (let char of title) {
                    currentText += char;
                    strong.textContent = currentText;
                    await delay(50 + Math.random() * 50);
                }

                // 重置当前文本，准备输出内容
                currentText = '';
                
                // 输出内容
                if (content) {
                    // 根据内容类型设置段落的data-type
                    if (title.includes('主料')) {
                        p.setAttribute('data-type', 'ingredients');
                    } else if (title.includes('调料')) {
                        p.setAttribute('data-type', 'seasonings');
                    } else if (title.includes('小贴士') || title.includes('特色')) {
                        p.setAttribute('data-type', 'tips');
                    } else if (title.includes('步骤')) {
                        p.setAttribute('data-type', 'step');
                    }

                    for (let char of content) {
                        currentText += char;
                        if (char === '\n') {
                            p.innerHTML = currentText.replace(/\n/g, '<br>');
                        } else {
                            p.innerHTML = currentText.replace(/\n/g, '<br>');
                        }
                        p.appendChild(cursor);
                        await delay(50 + Math.random() * 50);
                    }
                }
            } else {
                // 普通内容
                for (let char of text) {
                    currentText += char;
                    if (char === '\n') {
                        p.innerHTML = currentText.replace(/\n/g, '<br>');
                    } else {
                        p.innerHTML = currentText.replace(/\n/g, '<br>');
                    }
                    p.appendChild(cursor);
                    await delay(50 + Math.random() * 50);
                }
            }
            
            // 移除光标
            cursor.remove();
            
            // 添加完成动画
            p.classList.add('complete');
        },
        getInitialTemplate(food) {
            return `
                <div class="recipe-container">
                    <!-- 卡路里面板 -->
                    <div class="calorie-panel">
                        <h3>卡路里面板</h3>
                        <div class="calorie-info">
                            <!-- 卡路里信息将在这里显示 -->
                        </div>
                    </div>

                    <!-- 食谱内容 -->
                    <div class="recipe-content">
                        <h2 class="recipe-title">${food}的详细食谱</h2>
                        <div class="recipe-details">
                            <!-- 食谱详细内容将在这里显示 -->
                        </div>
                    </div>

                    <!-- 配图面板 -->
                    <div class="recipe-image-panel">
                        <h3>配图面板</h3>
                        <div class="recipe-images">
                            <!-- 食谱图片将在这里显示 -->
                        </div>
                    </div>
                </div>
            `;
        },
        onImageLoad() {
            this.imageLoaded = true;
        },
        /**
         * @description 选择历史搜索项
         * @param {string} item - 搜索历史项
         */
        selectHistoryItem(item) {
            this.searchText = item;
            this.debouncedSearch();
        },

        /**
         * @description 获取卡路里信息
         * @returns {Promise} 卡路里信息的响应
         */
        async fetchCalorieInfo() {
            return fetch(`${process.env.VUE_APP_API_BASE_URL}/call_openai?query=${encodeURIComponent(this.searchText)}`);
        },

        /**
         * @description 获取食谱信息
         * @returns {Promise} 食谱信息的响应
         */
        async fetchRecipeInfo() {
            const recipeEndpoint = this.recipeSource === 'qwen' ? 'get_qwen_recipe' : 'get_recipe';
            return fetch(`${process.env.VUE_APP_API_BASE_URL}/${recipeEndpoint}?food=${encodeURIComponent(this.searchText)}`);
        },

        /**
         * @description 获取食物图片
         */
        async fetchFoodImage() {
            try {
                const response = await fetch(`${process.env.VUE_APP_API_BASE_URL}/generate_food_image_baidu?food=${encodeURIComponent(this.searchText)}&limit=1&page=1`);
                
                if (!response.ok) {
                    throw new Error(`HTTP error! status: ${response.status}`);
                }

                const data = await response.json();
                if (data.code === 200 && data.data.length > 0) {
                    this.foodImage = data.data[0];  // 直接使用第一张图片的URL
                } else {
                    console.error('获取图片失败:', data.msg);
                    this.foodImage = '';  // 清空图片
                }
            } catch (error) {
                console.error('获取图片失败:', error);
                this.foodImage = '';  // 清空图片
            }
        },

        /**
         * @description 处理滚动事件
         */
        handleScroll() {
            this.showBackToTop = window.scrollY > 300;
        },

        /**
         * @description 滚动到顶部
         */
        scrollToTop() {
            window.scrollTo({
                top: 0,
                behavior: 'smooth'
            });
        },

        /**
         * @description 更新随机食物列表
         */
        updateRandomFoods() {
            const shuffled = [...this.allFoods].sort(() => 0.5 - Math.random());
            this.commonFoods = shuffled.slice(0, 20);
        },

        /**
         * @description 开始语音搜索
         */
        async startVoiceSearch() {
            // 检查浏览器是否支持语音识别
            const SpeechRecognition = window.SpeechRecognition || window.webkitSpeechRecognition;
            if (!SpeechRecognition) {
                this.showError('您的浏览器不支持语音识别功能');
                return;
            }

            try {
                const recognition = new SpeechRecognition();
                recognition.continuous = false;
                recognition.interimResults = false;
                recognition.lang = 'zh-CN';

                this.isRecording = true;

                recognition.onresult = (event) => {
                    const transcript = event.results[0][0].transcript;
                    this.searchText = transcript;
                    this.debouncedSearch();
                };

                recognition.onerror = (event) => {
                    this.isRecording = false;
                    this.showError('语音识别失败: ' + event.error);
                };

                recognition.onend = () => {
                    this.isRecording = false;
                };

                recognition.start();
            } catch (error) {
                this.isRecording = false;
                this.showError('启动语音识别失败: ' + error.message);
            }
        },

        /**
         * @description 触发图片上传
         */
        triggerImageUpload() {
            this.$refs.imageInput.click();
        },

        /**
         * @description 处理图片上传
         */
        async handleImageUpload(event) {
            const file = event.target.files[0];
            if (!file) return;

            const formData = new FormData();
            formData.append('image', file);

            try {
                const response = await fetch(`${process.env.VUE_APP_API_BASE_URL}/recognize_food`, {
                    method: 'POST',
                    body: formData
                });

                const data = await response.json();
                if (data.success) {
                    this.searchText = data.foodName;
                    this.debouncedSearch();
                }
            } catch (error) {
                console.error('图片识别失败:', error);
                this.showError('图片识别失败，请重试');
            }
        },

        /**
         * @description 格式化时间
         */
        formatTime(seconds) {
            const minutes = Math.floor(seconds / 60);
            const remainingSeconds = seconds % 60;
            return `${minutes}:${remainingSeconds.toString().padStart(2, '0')}`;
        },

        /**
         * @description 开始定时器
         */
        startTimer() {
            if (!this.timerRunning) {
                this.timerRunning = true;
                this.timerInterval = setInterval(() => {
                    if (this.timerSeconds > 0) {
                        this.timerSeconds--;
                    } else {
                        this.stopTimer();
                        // 播放提示音
                        new Audio('/timer-done.mp3').play();
                    }
                }, 1000);
            }
        },

        /**
         * @description 暂停定时器
         */
        pauseTimer() {
            this.timerRunning = false;
            clearInterval(this.timerInterval);
        },

        /**
         * @description 重置定时器
         */
        resetTimer() {
            this.timerSeconds = 0;
            this.pauseTimer();
        },

        /**
         * @description 切换定时器显示
         */
        toggleTimer() {
            this.showTimer = !this.showTimer;
            if (!this.showTimer) {
                this.pauseTimer();
            }
        },

        /**
         * @description 获取天气推荐
         */
        async fetchWeatherRecommendations() {
            try {
                const response = await fetch(`${process.env.VUE_APP_API_BASE_URL}/get_weather_recommendations`);
                const data = await response.json();
                
                if (data.success) {
                    this.weather = data.weather;
                    this.dailyRecommendations = data.recommendations.map(item => ({
                        ...item,
                        image: item.image || ''  // 确保有默认值
                    }));
                } else {
                    console.error('获取天气推荐失败:', data.error);
                    // 设置默认推荐
                    this.dailyRecommendations = [
                        {
                            name: '清爽凉面',
                            image: '',
                            description: '清凉解暑的夏日美食'
                        },
                        {
                            name: '水果沙拉',
                            image: '',
                            description: '营养清爽的健康美食'
                        }
                    ];
                }
            } catch (error) {
                console.error('获取天气推荐失败:', error);
                // 设置默认推荐
                this.dailyRecommendations = [
                    {
                        name: '清爽凉面',
                        image: '',
                        description: '清凉解暑的夏日美食'
                    },
                    {
                        name: '水果沙拉',
                        image: '',
                        description: '营养清爽的健康美食'
                    }
                ];
            }
        },

        /**
         * @description 处理输入事件，生成搜索建议
         */
        handleInput() {
            if (!this.searchText.trim()) {
                this.suggestions = [];
                this.showSuggestions = false;
                return;
            }

            // 从所有食物中筛选匹配的建议
            this.suggestions = this.allFoods
                .map(food => food.name)
                .filter(name => name.includes(this.searchText))
                .slice(0, 5);
            
            this.showSuggestions = true;
        },

        /**
         * @description 选择建议项
         * @param {string} suggestion - 选中的建议项
         */
        selectSuggestion(suggestion) {
            this.searchText = suggestion;
            this.showSuggestions = false;
            this.debouncedSearch();
        },

        // 添加点击外部关闭建议列表的处理
        mounted() {
            document.addEventListener('click', (e) => {
                if (!e.target.closest('.search-input-wrapper')) {
                    this.showSuggestions = false;
                }
            });
        },

        beforeUnmount() {
            document.removeEventListener('click', this.handleClickOutside);
        },
    }
}
</script>

<style scoped>
.search-wrapper {
    min-height: 100vh;
    width: 100%;
    display: flex;
    justify-content: center;
    align-items: flex-start;
    padding: 20px;
    box-sizing: border-box;
    background: transparent;
}

.content-container {
    width: 100%;
    max-width: 1100px;
    display: flex;
    flex-direction: column;
    align-items: center;
    margin-top: 5vh;
    transition: all 0.4s ease;
    gap: 20px;
}

.content-container.has-results {
    margin-top: 20px;
}

/* 搜索框容器 */
.search-input-container {
    background: rgba(255, 255, 255, 0.9);
    backdrop-filter: blur(10px);
    border-radius: 20px;
    padding: 30px;
    width: 90%;
    max-width: 600px;
    text-align: center;
    box-shadow: 0 8px 32px rgba(0, 0, 0, 0.1);
    transition: all 0.3s ease;
}

.search-input-container.sticky {
    padding: 15px;
    max-width: 1100px;
    border-radius: 16px;
    margin-bottom: 20px;
}

/* Logo和标题 */
.logo {
    width: 60px;
    height: 60px;
    margin-bottom: 10px;
    transition: all 0.3s ease;
}

.sticky .logo {
    width: 40px;
    height: 40px;
    margin-bottom: 5px;
}

h1 {
    font-size: 24px;
    color: #333;
    margin: 10px 0;
    transition: all 0.3s ease;
}

.sticky h1 {
    font-size: 18px;
    margin: 5px 0;
}

/* 搜索输入框 */
.input-group {
    display: flex;
    flex-direction: column;
    gap: 8px;
}

.input-group input {
    width: 100%;
    height: 42px;
    margin-right: 8px;
    box-sizing: border-box;
<<<<<<< HEAD
}

.input-group input::placeholder {
    color: rgba(0, 0, 0, 0.7);
    opacity: 1;
=======
>>>>>>> b8de6d68
}

input:focus {
    outline: none;
    border-color: #0071e3;
    box-shadow: 0 0 0 2px rgba(0, 113, 227, 0.2);
}

button {
    padding: 12px 24px;
    background: #0071e3;
    color: white;
    border: none;
    border-radius: 10px;
    font-size: 16px;
    cursor: pointer;
    transition: all 0.3s ease;
}

button:hover {
    background: #0077ED;
    transform: translateY(-1px);
}

/* 快捷标签 */
.quick-food-tags {
    display: flex;
    flex-wrap: wrap;
    gap: 8px;
    justify-content: center;
    margin-top: 15px;
}

.food-tag {
    padding: 6px 12px;
    background: rgba(0, 113, 227, 0.1);
    border-radius: 20px;
    color: #0071e3;
    font-size: 14px;
    cursor: pointer;
    transition: all 0.3s ease;
    display: flex;
    align-items: center;
    gap: 4px;
}

.food-tag:hover {
    background: rgba(0, 113, 227, 0.2);
    transform: translateY(-1px);
}

/* 结果容器 */
.results-container {
    width: 100%;
    max-width: 1100px;
    opacity: 0;
    transform: translateY(20px);
    animation: slideIn 0.5s forwards;
}

@keyframes slideIn {
    to {
        opacity: 1;
        transform: translateY(0);
    }
}

.recipe-container {
    display: grid;
    grid-template-columns: minmax(300px, 1fr) minmax(300px, 1fr);
    grid-template-rows: auto 1fr;
    gap: 20px;
    padding: 30px;
}

.calorie-panel {
    grid-column: 1 / 2;
    grid-row: 1 / 2;
    min-height: 120px;
}

.recipe-content {
    grid-column: 1 / 2;
    grid-row: 2 / 3;
    max-height: calc(100vh - 300px);
    overflow-y: auto;
}

.recipe-image-panel {
    grid-column: 2 / 3;
    grid-row: 1 / 3;
    height: calc(100vh - 200px);
    display: flex;
    flex-direction: column;
}

.recipe-images {
    flex: 1;
    min-height: 400px;
    max-height: 100%;
}

/* 面板样式 */
.calorie-panel,
.recipe-content,
.recipe-image-panel {
    background: rgba(255, 255, 255, 0.9);
    backdrop-filter: blur(10px);
    border-radius: 20px;
    padding: 20px;
    box-shadow: 0 8px 32px rgba(0, 0, 0, 0.1);
}

.calorie-panel h3 {
    color: #333;
    font-size: 20px;
    margin-bottom: 15px;
}

.calorie-info {
    font-size: 24px;
    color: #22c55e;
    font-weight: 600;
    text-align: center;
    padding: 15px;
    background: rgba(34, 197, 94, 0.1);
    border-radius: 12px;
    min-width: 200px;
}

/* 加载状态样式 */
.calorie-panel.loading .calorie-info {
    position: relative;
    overflow: hidden;
}

.calorie-panel.loading .calorie-info::after {
    content: '';
    position: absolute;
    top: 0;
    left: 0;
    width: 100%;
    height: 100%;
    background: linear-gradient(
        90deg,
        rgba(255, 255, 255, 0) 0%,
        rgba(255, 255, 255, 0.5) 50%,
        rgba(255, 255, 255, 0) 100%
    );
    animation: shimmer 1.5s infinite;
}

@keyframes shimmer {
    0% {
        transform: translateX(-100%);
    }
    100% {
        transform: translateX(100%);
    }
}

.recipe-content h2 {
    color: #333;
    font-size: 24px;
    margin-bottom: 20px;
    border-bottom: 2px solid #0071e3;
    padding-bottom: 10px;
}

/* 食谱详细内容样式 */
.recipe-details {
    text-align: left;
    line-height: 1.6;
}

/* Markdown 格式支持 */
.recipe-details strong,
.recipe-details b {
    display: block;
    color: #0071e3;
    font-size: 18px;
    margin: 20px 0 10px 0;
    padding-bottom: 5px;
    border-bottom: 1px solid rgba(0, 113, 227, 0.2);
}

.recipe-details p {
    margin: 10px 0;
    padding: 10px;
    background: rgba(255, 255, 255, 0.8);
    border-radius: 8px;
}

/* 主料和调料部分 - 通过内容识别 */
.recipe-details p:has(strong:contains("主料")),
.recipe-details p:has(strong:contains("调料")) {
    background: rgba(0, 113, 227, 0.05);
    padding: 15px;
    border-radius: 10px;
    margin: 10px 0;
}

/* 步骤部分 - 通过内容识别 */
.recipe-details p:has(strong:contains("步骤")) + p {
    padding: 10px 15px;
    margin: 5px 0;
    position: relative;
    background: rgba(255, 255, 255, 0.9);
}

/* 小贴士部分 - 通过内容识别 */
.recipe-details p:has(strong:contains("小贴士")) + p {
    background: rgba(34, 197, 94, 0.1);
    padding: 15px;
    border-radius: 10px;
    margin: 15px 0;
    position: relative;
}

.recipe-details p:has(strong:contains("小贴士")) + p::before {
    content: '💡';
    margin-right: 8px;
}

/* 列表样式 */
.recipe-details ul {
    list-style: none;
    padding: 0;
    margin: 10px 0;
}

.recipe-details li {
    padding: 8px 15px;
    margin: 5px 0;
    background: rgba(0, 113, 227, 0.05);
    border-radius: 8px;
}

/* 动画效果 */
.recipe-details p {
    opacity: 0;
    transform: translateY(10px);
    animation: fadeInUp 0.5s forwards;
}

@keyframes fadeInUp {
    to {
        opacity: 1;
        transform: translateY(0);
    }
}

/* 暗色模式适配 */
@media (prefers-color-scheme: dark) {
    .recipe-content {
        background: rgba(255, 255, 255, 0.95);
    }
    
    .recipe-details strong {
        color: #0077ED;
    }
    
    .recipe-details p[data-type="ingredients"],
    .recipe-details p[data-type="seasonings"] {
        background: rgba(0, 113, 227, 0.08);
    }
    
    .recipe-details p[data-type="tips"] {
        background: rgba(34, 197, 94, 0.15);
    }
}

/* 移动端适配 */
@media (max-width: 768px) {
    .recipe-container {
        grid-template-columns: 1fr;
        grid-template-rows: auto auto auto;
    }

    .calorie-panel {
        grid-column: 1 / 2;
        grid-row: 1 / 2;
    }

    .recipe-content {
        grid-column: 1 / 2;
        grid-row: 2 / 3;
        max-height: none;
    }

    .recipe-image-panel {
        grid-column: 1 / 2;
        grid-row: 3 / 4;
        height: auto;
    }

    .recipe-images {
        height: 300px;
        min-height: 300px;
    }

    /* 移动端输入组件样式优化 */
    .input-group {
        display: flex;
        flex-direction: column;
        gap: 8px;
    }

    .input-group input {
        width: 100%;
        height: 42px;
        margin-right: 0;  /* 移动端下清除右边距 */
    }

    .input-group .button-row {
        display: flex;
        gap: 8px;
        width: 100%;
    }

    .input-group .voice-btn,
    .input-group .image-upload-btn {
        width: 42px;
        height: 42px;
        padding: 0;
        flex: none;
    }

    .input-group button:last-child {
        flex: 1;
        height: 42px;
    }
}

.recipe-image-panel h3 {
    color: #333;
    font-size: 20px;
    margin-bottom: 15px;
    text-align: left;
}

.recipe-images img {
    width: 100%;
    height: 100%;
    object-fit: contain;
    object-position: center;
    transition: all 0.5s ease;
    opacity: 0;
    transform: scale(1.05);
    padding: 10px;
    box-sizing: border-box;
    background: white;
}

.recipe-images img.loaded {
    opacity: 1;
    transform: scale(1);
}

.recipe-images.loading {
    position: relative;
}

.recipe-images.loading::after {
    content: '加载中...';
    position: absolute;
    top: 50%;
    left: 50%;
    transform: translate(-50%, -50%);
    color: #666;
    font-size: 14px;
}

.recipe-images.loading::before {
    content: '';
    position: absolute;
    top: 0;
    left: 0;
    width: 100%;
    height: 100%;
    background: linear-gradient(
        90deg,
        rgba(255, 255, 255, 0) 0%,
        rgba(255, 255, 255, 0.5) 50%,
        rgba(255, 255, 255, 0) 100%
    );
    animation: shimmer 1.5s infinite;
}

.loading {
    position: relative;
}

.loading::after {
    content: '';
    position: absolute;
    top: 0;
    left: 0;
    width: 100%;
    height: 100%;
    background: rgba(255, 255, 255, 0.8);
    backdrop-filter: blur(4px);
    display: flex;
    justify-content: center;
    align-items: center;
    border-radius: inherit;
}

/* 切换按钮样式 */
.recipe-source-toggle {
    display: flex;
    gap: 10px;
    justify-content: center;
    margin: 15px 0;
}

.recipe-source-toggle button {
    padding: 8px 16px;
    background: transparent;
    border: 1px solid #0071e3;
    color: #0071e3;
}

.recipe-source-toggle button.active {
    background: #0071e3;
    color: white;
}

/* 添加 markdown 样式 */
.markdown-body {
    font-family: -apple-system, BlinkMacSystemFont, "Segoe UI", Helvetica, Arial, sans-serif;
    line-height: 1.6;
    word-wrap: break-word;
    padding: 15px;
}

.markdown-body h1,
.markdown-body h2,
.markdown-body h3,
.markdown-body h4,
.markdown-body h5,
.markdown-body h6 {
    margin-top: 24px;
    margin-bottom: 16px;
    font-weight: 600;
    line-height: 1.25;
}

.markdown-body strong {
    display: block;
    color: #0071e3;
    font-size: 18px;
    margin: 20px 0 10px 0;
    padding-bottom: 5px;
    border-bottom: 1px solid rgba(0, 113, 227, 0.2);
}

.markdown-body ul,
.markdown-body ol {
    padding-left: 2em;
    margin-top: 0;
    margin-bottom: 16px;
}

.markdown-body li {
    margin: 8px 0;
    padding: 8px 15px;
    background: rgba(0, 113, 227, 0.05);
    border-radius: 8px;
    list-style-position: inside;
}

.markdown-body li:before {
    content: "•";
    color: #0071e3;
    display: inline-block;
    width: 1em;
    margin-left: -1em;
}

.markdown-body p {
    margin-top: 0;
    margin-bottom: 16px;
    padding: 10px;
    background: rgba(255, 255, 255, 0.8);
    border-radius: 8px;
}

/* 特殊内容样式 */
.markdown-body p:has(strong:contains("主料")),
.markdown-body p:has(strong:contains("调料")) {
    background: rgba(0, 113, 227, 0.05);
}

.markdown-body p:has(strong:contains("小贴士")) {
    background: rgba(34, 197, 94, 0.1);
}

.markdown-body p:has(strong:contains("小贴士"))::before {
    content: '💡';
    margin-right: 8px;
}

/* 错误消息样式 */
.error-message {
    color: #ff4d4f;
    font-size: 14px;
    margin-top: 8px;
    text-align: left;
}

/* 搜索历史样式 */
.search-history {
    margin-top: 20px;
    text-align: left;
    width: 100%;
}

.search-history h3 {
    font-size: 16px;
    color: #666;
    margin-bottom: 10px;
}

.history-tags {
    display: flex;
    flex-wrap: wrap;
    gap: 8px;
}

.history-tag {
    padding: 4px 12px;
    background: rgba(0, 113, 227, 0.1);
    border-radius: 16px;
    color: #0071e3;
    font-size: 14px;
    cursor: pointer;
    transition: all 0.3s ease;
}

.history-tag:hover {
    background: rgba(0, 113, 227, 0.2);
    transform: translateY(-1px);
}

.history-tag:focus {
    outline: 2px solid #0071e3;
    outline-offset: 2px;
}

/* 添加骨架屏动画 */
@keyframes shimmer {
    0% {
        background-position: -200% 0;
    }
    100% {
        background-position: 200% 0;
    }
}

.skeleton {
    background: linear-gradient(90deg, 
        rgba(255, 255, 255, 0.1) 25%, 
        rgba(255, 255, 255, 0.3) 50%, 
        rgba(255, 255, 255, 0.1) 75%
    );
    background-size: 200% 100%;
    animation: shimmer 1.5s infinite;
    border-radius: 4px;
}

/* 骨架屏加载样式 */
.skeleton-loading {
    padding: 20px;
}

/* 返回顶部按钮样式 */
.back-to-top {
    position: fixed;
    bottom: 30px;
    right: 30px;
    width: 40px;
    height: 40px;
    background: #0071e3;
    color: white;
    border-radius: 50%;
    display: flex;
    align-items: center;
    justify-content: center;
    cursor: pointer;
    transition: all 0.3s ease;
    z-index: 1000;
    box-shadow: 0 2px 8px rgba(0, 0, 0, 0.15);
}

.back-to-top:hover {
    transform: translateY(-2px);
    box-shadow: 0 4px 12px rgba(0, 0, 0, 0.2);
}

.back-to-top:focus {
    outline: none;
    box-shadow: 0 0 0 3px rgba(0, 113, 227, 0.3);
}

.back-to-top:hover {
    transform: translateY(-2px);
    box-shadow: 0 4px 12px rgba(0, 0, 0, 0.2);
}

.back-to-top:focus {
    outline: none;
    box-shadow: 0 0 0 3px rgba(0, 113, 227, 0.3);
}

.back-to-top:hover {
    transform: translateY(-2px);
    box-shadow: 0 4px 12px rgba(0, 0, 0, 0.2);
}

.back-to-top:focus {
    outline: none;
    box-shadow: 0 0 0 3px rgba(0, 113, 227, 0.3);
}

@media (max-width: 768px) {
    .back-to-top {
        bottom: 20px;
        right: 20px;
    }
}

/* 语音和图片上传按钮的基础样式 */
.voice-btn,
.image-upload-btn {
    padding: 12px;
    background: white;
    border: 1px solid #e0e0e0;
    color: #666;
    border-radius: 10px;
    margin-right: 8px;
    display: flex;
    align-items: center;
    justify-content: center;
    transition: all 0.3s ease;
    width: 42px;
    height: 42px;
}

/* 悬停效果 */
.voice-btn:hover,
.image-upload-btn:hover {
    background: #f5f5f5;
    border-color: #0071e3;
    color: #0071e3;
    transform: translateY(-1px);
}

/* 点击效果 */
.voice-btn:active,
.image-upload-btn:active {
    transform: translateY(1px);
}

/* 录音状态样式 */
.voice-btn.recording {
    background: #0071e3;
    color: white;
    border-color: #0071e3;
    animation: pulse 1.5s infinite;
}

/* 录音动画效果 */
@keyframes pulse {
    0% {
        box-shadow: 0 0 0 0 rgba(0, 113, 227, 0.4);
    }
    70% {
        box-shadow: 0 0 0 10px rgba(0, 113, 227, 0);
    }
    100% {
        box-shadow: 0 0 0 0 rgba(0, 113, 227, 0);
    }
}

/* 图标样式 */
.voice-btn ion-icon,
.image-upload-btn ion-icon {
    font-size: 20px;
}

/* 今日推荐样式 */
.daily-recommendations {
    margin-top: 30px;
    width: 100%;
}

.daily-recommendations h3 {
    font-size: 18px;
    color: #333;
    margin-bottom: 15px;
    display: flex;
    align-items: center;
    justify-content: space-between;
}

.subtitle {
    font-size: 14px;
    color: #666;
    font-weight: normal;
}

.recommendation-cards {
    display: grid;
    grid-template-columns: repeat(auto-fit, minmax(200px, 1fr));
    gap: 20px;
    margin-top: 15px;
}

.recommendation-card {
    background: white;
    border-radius: 12px;
    overflow: hidden;
    box-shadow: 0 4px 12px rgba(0, 0, 0, 0.1);
    transition: all 0.3s ease;
    cursor: pointer;
}

.recommendation-card:hover {
    transform: translateY(-5px);
    box-shadow: 0 8px 16px rgba(0, 0, 0, 0.15);
}

.recommendation-card img {
    width: 100%;
    height: 150px;
    object-fit: cover;
}

.card-content {
    padding: 15px;
}

.card-content h4 {
    margin: 0 0 8px 0;
    color: #333;
}

.card-content p {
    margin: 0;
    font-size: 14px;
    color: #666;
}

/* 定时器样式 */
.timer-container {
    position: fixed;
    bottom: 30px;
    left: 30px;
    z-index: 1000;
}

.timer {
    background: white;
    padding: 15px;
    border-radius: 12px;
    box-shadow: 0 4px 12px rgba(0, 0, 0, 0.1);
    margin-bottom: 10px;
}

.timer-display {
    font-size: 24px;
    font-weight: bold;
    color: #0071e3;
    text-align: center;
    margin-bottom: 10px;
}

.timer-controls {
    display: flex;
    gap: 8px;
}

.timer-controls button {
    flex: 1;
    padding: 8px;
    font-size: 14px;
}

.timer-toggle {
    width: 40px;
    height: 40px;
    border-radius: 50%;
    background: #0071e3;
    color: white;
    border: none;
    cursor: pointer;
    display: flex;
    align-items: center;
    justify-content: center;
    box-shadow: 0 4px 12px rgba(0, 0, 0, 0.1);
}

/* 移动端适配 */
@media (max-width: 768px) {
    .timer-container {
        bottom: 20px;
        left: 20px;
    }
    
    .recommendation-cards {
        grid-template-columns: 1fr;
    }
}

.search-input-wrapper {
    position: relative;
    flex: 1;
}

.suggestions-list {
    position: absolute;
    top: 100%;
    left: 0;
    right: 0;
    background: white;
    border: 1px solid #ddd;
    border-radius: 4px;
    box-shadow: 0 2px 8px rgba(0,0,0,0.1);
    max-height: 200px;
    overflow-y: auto;
    z-index: 1000;
}

.suggestion-item {
    padding: 8px 12px;
    cursor: pointer;
    transition: background-color 0.2s;
}

.suggestion-item:hover {
    background-color: #f5f5f5;
}

/* 搜索输入框包装器样式 */
.search-input-wrapper {
    position: relative;
    display: flex;
    align-items: center;
    background: #f5f5f5;
    border-radius: 12px;
    padding: 4px;
    border: 1px solid #e0e0e0;
    transition: all 0.3s ease;
}

.search-input-wrapper:focus-within {
    border-color: #0071e3;
    box-shadow: 0 0 0 2px rgba(0, 113, 227, 0.2);
}

/* 输入框样式 */
.search-input-wrapper input {
    flex: 1;
    border: none;
    background: transparent;
    padding: 8px 12px;
    font-size: 16px;
    outline: none;
}

<<<<<<< HEAD
.search-input-wrapper input::placeholder {
    color: rgba(0, 0, 0, 0.7);
    opacity: 1;
}

=======
>>>>>>> b8de6d68
/* 按钮组样式 */
.input-buttons {
    display: flex;
    gap: 4px;
    padding-right: 4px;
}

/* 图标按钮基础样式 */
.icon-btn {
    width: 36px;
    height: 36px;
    padding: 0;
    display: flex;
    align-items: center;
    justify-content: center;
    border-radius: 8px;
    background: white;
    border: 1px solid #e0e0e0;
    color: #666;
    transition: all 0.3s ease;
}

/* 搜索按钮特殊样式 */
.search-btn {
    width: 36px;
    height: 36px;
    padding: 0;
    background: #0071e3;
    color: white;
}

/* 图标大小 */
.icon-btn ion-icon {
    font-size: 20px;
}

/* 按钮悬停效果 */
.icon-btn:hover {
    background: #f0f0f0;
    transform: translateY(-1px);
}

.search-btn:hover {
    background: #0077ED;
    transform: translateY(-1px);
}

/* 移动端适配 */
@media (max-width: 768px) {
    .search-input-wrapper {
        flex-direction: row;
        padding: 4px;
    }

    .input-buttons {
        gap: 4px;
    }

    .icon-btn,
    .search-btn {
        width: 36px;
        height: 36px;
    }
}
</style><|MERGE_RESOLUTION|>--- conflicted
+++ resolved
@@ -4,6 +4,7 @@
             <!-- 搜索输入区域 -->
             <div class="search-input-container" :class="{ 'sticky': hasResults }">
                 <img :src="logoSrc" alt="Logo" class="logo">
+                <!-- <h1>汉邦美食搜索</h1> -->
                 <!-- <h1>汉邦美食搜索</h1> -->
                 <div class="input-group">
                     <div class="search-input-wrapper">
@@ -1074,23 +1075,17 @@
 /* 搜索输入框 */
 .input-group {
     display: flex;
-    flex-direction: column;
-    gap: 8px;
-}
-
-.input-group input {
-    width: 100%;
-    height: 42px;
-    margin-right: 8px;
-    box-sizing: border-box;
-<<<<<<< HEAD
-}
-
-.input-group input::placeholder {
-    color: rgba(0, 0, 0, 0.7);
-    opacity: 1;
-=======
->>>>>>> b8de6d68
+    gap: 10px;
+    margin: 20px 0;
+}
+
+input {
+    flex: 1;
+    padding: 12px 20px;
+    border: 1px solid #e0e0e0;
+    border-radius: 10px;
+    font-size: 16px;
+    transition: all 0.3s ease;
 }
 
 input:focus {
@@ -1593,445 +1588,4 @@
     content: '💡';
     margin-right: 8px;
 }
-
-/* 错误消息样式 */
-.error-message {
-    color: #ff4d4f;
-    font-size: 14px;
-    margin-top: 8px;
-    text-align: left;
-}
-
-/* 搜索历史样式 */
-.search-history {
-    margin-top: 20px;
-    text-align: left;
-    width: 100%;
-}
-
-.search-history h3 {
-    font-size: 16px;
-    color: #666;
-    margin-bottom: 10px;
-}
-
-.history-tags {
-    display: flex;
-    flex-wrap: wrap;
-    gap: 8px;
-}
-
-.history-tag {
-    padding: 4px 12px;
-    background: rgba(0, 113, 227, 0.1);
-    border-radius: 16px;
-    color: #0071e3;
-    font-size: 14px;
-    cursor: pointer;
-    transition: all 0.3s ease;
-}
-
-.history-tag:hover {
-    background: rgba(0, 113, 227, 0.2);
-    transform: translateY(-1px);
-}
-
-.history-tag:focus {
-    outline: 2px solid #0071e3;
-    outline-offset: 2px;
-}
-
-/* 添加骨架屏动画 */
-@keyframes shimmer {
-    0% {
-        background-position: -200% 0;
-    }
-    100% {
-        background-position: 200% 0;
-    }
-}
-
-.skeleton {
-    background: linear-gradient(90deg, 
-        rgba(255, 255, 255, 0.1) 25%, 
-        rgba(255, 255, 255, 0.3) 50%, 
-        rgba(255, 255, 255, 0.1) 75%
-    );
-    background-size: 200% 100%;
-    animation: shimmer 1.5s infinite;
-    border-radius: 4px;
-}
-
-/* 骨架屏加载样式 */
-.skeleton-loading {
-    padding: 20px;
-}
-
-/* 返回顶部按钮样式 */
-.back-to-top {
-    position: fixed;
-    bottom: 30px;
-    right: 30px;
-    width: 40px;
-    height: 40px;
-    background: #0071e3;
-    color: white;
-    border-radius: 50%;
-    display: flex;
-    align-items: center;
-    justify-content: center;
-    cursor: pointer;
-    transition: all 0.3s ease;
-    z-index: 1000;
-    box-shadow: 0 2px 8px rgba(0, 0, 0, 0.15);
-}
-
-.back-to-top:hover {
-    transform: translateY(-2px);
-    box-shadow: 0 4px 12px rgba(0, 0, 0, 0.2);
-}
-
-.back-to-top:focus {
-    outline: none;
-    box-shadow: 0 0 0 3px rgba(0, 113, 227, 0.3);
-}
-
-.back-to-top:hover {
-    transform: translateY(-2px);
-    box-shadow: 0 4px 12px rgba(0, 0, 0, 0.2);
-}
-
-.back-to-top:focus {
-    outline: none;
-    box-shadow: 0 0 0 3px rgba(0, 113, 227, 0.3);
-}
-
-.back-to-top:hover {
-    transform: translateY(-2px);
-    box-shadow: 0 4px 12px rgba(0, 0, 0, 0.2);
-}
-
-.back-to-top:focus {
-    outline: none;
-    box-shadow: 0 0 0 3px rgba(0, 113, 227, 0.3);
-}
-
-@media (max-width: 768px) {
-    .back-to-top {
-        bottom: 20px;
-        right: 20px;
-    }
-}
-
-/* 语音和图片上传按钮的基础样式 */
-.voice-btn,
-.image-upload-btn {
-    padding: 12px;
-    background: white;
-    border: 1px solid #e0e0e0;
-    color: #666;
-    border-radius: 10px;
-    margin-right: 8px;
-    display: flex;
-    align-items: center;
-    justify-content: center;
-    transition: all 0.3s ease;
-    width: 42px;
-    height: 42px;
-}
-
-/* 悬停效果 */
-.voice-btn:hover,
-.image-upload-btn:hover {
-    background: #f5f5f5;
-    border-color: #0071e3;
-    color: #0071e3;
-    transform: translateY(-1px);
-}
-
-/* 点击效果 */
-.voice-btn:active,
-.image-upload-btn:active {
-    transform: translateY(1px);
-}
-
-/* 录音状态样式 */
-.voice-btn.recording {
-    background: #0071e3;
-    color: white;
-    border-color: #0071e3;
-    animation: pulse 1.5s infinite;
-}
-
-/* 录音动画效果 */
-@keyframes pulse {
-    0% {
-        box-shadow: 0 0 0 0 rgba(0, 113, 227, 0.4);
-    }
-    70% {
-        box-shadow: 0 0 0 10px rgba(0, 113, 227, 0);
-    }
-    100% {
-        box-shadow: 0 0 0 0 rgba(0, 113, 227, 0);
-    }
-}
-
-/* 图标样式 */
-.voice-btn ion-icon,
-.image-upload-btn ion-icon {
-    font-size: 20px;
-}
-
-/* 今日推荐样式 */
-.daily-recommendations {
-    margin-top: 30px;
-    width: 100%;
-}
-
-.daily-recommendations h3 {
-    font-size: 18px;
-    color: #333;
-    margin-bottom: 15px;
-    display: flex;
-    align-items: center;
-    justify-content: space-between;
-}
-
-.subtitle {
-    font-size: 14px;
-    color: #666;
-    font-weight: normal;
-}
-
-.recommendation-cards {
-    display: grid;
-    grid-template-columns: repeat(auto-fit, minmax(200px, 1fr));
-    gap: 20px;
-    margin-top: 15px;
-}
-
-.recommendation-card {
-    background: white;
-    border-radius: 12px;
-    overflow: hidden;
-    box-shadow: 0 4px 12px rgba(0, 0, 0, 0.1);
-    transition: all 0.3s ease;
-    cursor: pointer;
-}
-
-.recommendation-card:hover {
-    transform: translateY(-5px);
-    box-shadow: 0 8px 16px rgba(0, 0, 0, 0.15);
-}
-
-.recommendation-card img {
-    width: 100%;
-    height: 150px;
-    object-fit: cover;
-}
-
-.card-content {
-    padding: 15px;
-}
-
-.card-content h4 {
-    margin: 0 0 8px 0;
-    color: #333;
-}
-
-.card-content p {
-    margin: 0;
-    font-size: 14px;
-    color: #666;
-}
-
-/* 定时器样式 */
-.timer-container {
-    position: fixed;
-    bottom: 30px;
-    left: 30px;
-    z-index: 1000;
-}
-
-.timer {
-    background: white;
-    padding: 15px;
-    border-radius: 12px;
-    box-shadow: 0 4px 12px rgba(0, 0, 0, 0.1);
-    margin-bottom: 10px;
-}
-
-.timer-display {
-    font-size: 24px;
-    font-weight: bold;
-    color: #0071e3;
-    text-align: center;
-    margin-bottom: 10px;
-}
-
-.timer-controls {
-    display: flex;
-    gap: 8px;
-}
-
-.timer-controls button {
-    flex: 1;
-    padding: 8px;
-    font-size: 14px;
-}
-
-.timer-toggle {
-    width: 40px;
-    height: 40px;
-    border-radius: 50%;
-    background: #0071e3;
-    color: white;
-    border: none;
-    cursor: pointer;
-    display: flex;
-    align-items: center;
-    justify-content: center;
-    box-shadow: 0 4px 12px rgba(0, 0, 0, 0.1);
-}
-
-/* 移动端适配 */
-@media (max-width: 768px) {
-    .timer-container {
-        bottom: 20px;
-        left: 20px;
-    }
-    
-    .recommendation-cards {
-        grid-template-columns: 1fr;
-    }
-}
-
-.search-input-wrapper {
-    position: relative;
-    flex: 1;
-}
-
-.suggestions-list {
-    position: absolute;
-    top: 100%;
-    left: 0;
-    right: 0;
-    background: white;
-    border: 1px solid #ddd;
-    border-radius: 4px;
-    box-shadow: 0 2px 8px rgba(0,0,0,0.1);
-    max-height: 200px;
-    overflow-y: auto;
-    z-index: 1000;
-}
-
-.suggestion-item {
-    padding: 8px 12px;
-    cursor: pointer;
-    transition: background-color 0.2s;
-}
-
-.suggestion-item:hover {
-    background-color: #f5f5f5;
-}
-
-/* 搜索输入框包装器样式 */
-.search-input-wrapper {
-    position: relative;
-    display: flex;
-    align-items: center;
-    background: #f5f5f5;
-    border-radius: 12px;
-    padding: 4px;
-    border: 1px solid #e0e0e0;
-    transition: all 0.3s ease;
-}
-
-.search-input-wrapper:focus-within {
-    border-color: #0071e3;
-    box-shadow: 0 0 0 2px rgba(0, 113, 227, 0.2);
-}
-
-/* 输入框样式 */
-.search-input-wrapper input {
-    flex: 1;
-    border: none;
-    background: transparent;
-    padding: 8px 12px;
-    font-size: 16px;
-    outline: none;
-}
-
-<<<<<<< HEAD
-.search-input-wrapper input::placeholder {
-    color: rgba(0, 0, 0, 0.7);
-    opacity: 1;
-}
-
-=======
->>>>>>> b8de6d68
-/* 按钮组样式 */
-.input-buttons {
-    display: flex;
-    gap: 4px;
-    padding-right: 4px;
-}
-
-/* 图标按钮基础样式 */
-.icon-btn {
-    width: 36px;
-    height: 36px;
-    padding: 0;
-    display: flex;
-    align-items: center;
-    justify-content: center;
-    border-radius: 8px;
-    background: white;
-    border: 1px solid #e0e0e0;
-    color: #666;
-    transition: all 0.3s ease;
-}
-
-/* 搜索按钮特殊样式 */
-.search-btn {
-    width: 36px;
-    height: 36px;
-    padding: 0;
-    background: #0071e3;
-    color: white;
-}
-
-/* 图标大小 */
-.icon-btn ion-icon {
-    font-size: 20px;
-}
-
-/* 按钮悬停效果 */
-.icon-btn:hover {
-    background: #f0f0f0;
-    transform: translateY(-1px);
-}
-
-.search-btn:hover {
-    background: #0077ED;
-    transform: translateY(-1px);
-}
-
-/* 移动端适配 */
-@media (max-width: 768px) {
-    .search-input-wrapper {
-        flex-direction: row;
-        padding: 4px;
-    }
-
-    .input-buttons {
-        gap: 4px;
-    }
-
-    .icon-btn,
-    .search-btn {
-        width: 36px;
-        height: 36px;
-    }
-}
 </style>